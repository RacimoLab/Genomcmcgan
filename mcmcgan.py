--- conflicted
+++ resolved
@@ -243,13 +243,9 @@
             )
             self._p.start()
         self._q_in.put(inputs)
-<<<<<<< HEAD
-        preds = self._q_out.get()
-=======
         preds, done = self._q_out.get()
         if done:
             self._terminate_predictor(False)
->>>>>>> 5d70f98c
         return preds
 
     def _terminate_predictor(self, send_exit_signal):
@@ -335,11 +331,8 @@
         self.step_sizes = step_sizes
         self.steps_between_results = steps_between_results
         self.samples = None
-<<<<<<< HEAD
-=======
         print(self.step_sizes)
         model_ndim = len(initial_guess)
->>>>>>> 5d70f98c
 
         if self.kernel_name not in ["hmc", "nuts"]:
             raise NameError("kernel value must be either hmc or nuts")
@@ -347,13 +340,8 @@
         elif self.kernel_name == "hmc":
             self.mcmc_kernel = lmc.HamiltonianMC(
                 logp_dlogp_func=self.logp_dlogp,
-<<<<<<< HEAD
-                model_ndim=1,
-                target_accept=0.1,
-=======
                 model_ndim=model_ndim,
                 target_accept=0.75,
->>>>>>> 5d70f98c
                 adapt_step_size=True,
             )
 
@@ -361,13 +349,8 @@
         elif self.kernel_name == "nuts":
             self.mcmc_kernel = lmc.NUTS(
                 logp_dlogp_func=self.logp_dlogp,
-<<<<<<< HEAD
-                model_ndim=1,
-                target_accept=0.1,
-=======
                 model_ndim=model_ndim,
                 target_accept=0.75,
->>>>>>> 5d70f98c
                 adapt_step_size=True,
             )
 
